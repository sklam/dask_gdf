--- conflicted
+++ resolved
@@ -18,11 +18,7 @@
     - pygdf 0.1.0a3.*
     - dask >=0.19.0
     - distributed >=1.23.0
-<<<<<<< HEAD
-    - pandas >=0.20.3
-=======
     - pandas 0.20.3
->>>>>>> 13a7ad1e
 test:
   imports:
     - dask_gdf
